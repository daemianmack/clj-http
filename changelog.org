#+TITLE:    clj-http changelog
#+AUTHOR:   Lee Hinman
#+STARTUP:  fold nodlcheck lognotestate hideall
#+OPTIONS:  H:4 num:nil toc:t \n:nil @:t ::t |:t ^:{} -:t f:t *:t
#+OPTIONS:  skip:nil d:(HIDE) tags:not-in-toc
#+PROPERTY: header-args :results code :exports both :noweb yes
#+HTML_HEAD: <style type="text/css"> body {margin-right:15%; margin-left:15%;} </style>
#+LANGUAGE: en

* Changelog
List of user-visible changes that have gone into each release

** 4.0.0 (Unreleased)
- Removed slingshot dependency. clj-http exceptions are now regular exceptions
- Removed deprecated :follow-redirects & :force-redirects options
<<<<<<< HEAD
- Wrap nested querystring params before form params, fixing
  https://github.com/dakrone/clj-http/issues/427
- Merged https://github.com/dakrone/clj-http/pull/426 to allow an empty SSLGenericSocketFactory
  context
- Merged https://github.com/dakrone/clj-http/pull/424 to add :mime-subtype request parameter to
  override mime subtype
=======
- create-multipart-entity with two arguments arity lets the selection of HttpMultipartMode
- new request key :http-multipart-mode which is HttpMultipartMode/STRICT by default
>>>>>>> e7d19357

** 3.8.0
- Reintroduce the =:save-request= and =:debug-body= options
- Merged https://github.com/dakrone/clj-http/pull/426 to allow an empty SSLGenericSocketFactory
  context

** 3.7.0
This list contains all the changes since 3.0.0.

Added:
- HttpRequestInterceptor support 155bd23
- protocol-version and reason-phrase f430517
- support for async HTTP requests (like Ring) 44d10ec
- support for different multi-param encoding (:repeating, :array, :indexed) cddeb3e
- Add unparse function aec7dd1
- Added :redirect-strategy :graceful
- Allow RequestConfig and HttpClientContext to be injected feb3c48

Removed:
- :save-request

Changed:
- re-written middleware using apache http client 4.5
- Fix retry-handler to be added in correct place a2c31f5
- POST Mutipart: Use charset "UTF-8" instead of "ASCII" as default charset to support internationalization 983508f

** 2.0.0
- merged https://github.com/dakrone/clj-http/pull/274 to update Potemkin so it
  supports Clojure 1.7.0 correctly
- merged https://github.com/dakrone/clj-http/pull/264 to add support for
  coercion of urlencoded data
- make ALL optional dependencies opt-in, rather than opt-out
** 1.1.2
- bumped dependencies for transit-clj and tools.reader
- merge https://github.com/dakrone/clj-http/pull/263 to only decode body headers
  when the content-type is either missing or starts with "text"
** 1.1.1
- merge https://github.com/dakrone/clj-http/pull/262 to prevent
  NullPointerException when decoding body headers with HEAD requests
- merge https://github.com/dakrone/clj-http/pull/261 to decode user info from
  URL if provided
- merge https://github.com/dakrone/clj-http/pull/260 to upgrade tools.reader
  for better cljs compatibility
- add =304= (not modified) to the list of unexceptional responses, see #259
** 1.1.0
- merged https://github.com/dakrone/clj-http/pull/255 to add support for Windows
  NTLM authentication
- Add the `with-additional-middleware` macro
- Add the ability to specify form-param-encoding for encoding form parameters
- merged https://github.com/dakrone/clj-http/pull/248 to removed deprecated
  cookie APIs from cookie.clj
- merged https://github.com/dakrone/clj-http/pull/245 to do some cleanups and
  small import fixes
- merged https://github.com/dakrone/clj-http/pull/240 to implement
  meta/with-meta for the header map
- merged https://github.com/dakrone/clj-http/pull/242 fixing a connection leak
  when http-entity is null
- bumped all dependencies to latest versions
- merged https://github.com/dakrone/clj-http/pull/235 to fix wrap-nested-params
- merged https://github.com/dakrone/clj-http/pull/236 to clean up multipart
  constructors and reflection
- merged https://github.com/dakrone/clj-http/pull/234 to allow scheme
  customization in default connection
** 1.0.1
- merged https://github.com/dakrone/clj-http/pull/232 to fix =empty= on
  header-map
- fix :json-strict-string-keys
- exclude clojure.core/update from client ns
- added =:decode-cookies= option to allow skipping cookie header decode (if the
  server sends incorrectly formatted cookies for some reason)
** 1.0.0
- merged https://github.com/dakrone/clj-http/pull/215 to add transit support
- drop support for clojure 1.4.0, start testing 1.7.0
- merged https://github.com/dakrone/clj-http/pull/213 to allow passing in an
  already existing keystore, not just a path
- merged https://github.com/dakrone/clj-http/pull/211 to detect charset encoding
  for url-encode
** 0.9.2
- merged https://github.com/dakrone/clj-http/pull/206 to handle null passwords
  for keystores
- merged https://github.com/dakrone/clj-http/pull/201 to make :auto content type
  parsing dispatch pluggable
- Bump crouton and tools.reader dependencies
- Merged https://github.com/dakrone/clj-http/pull/199 to add support for form
  parameters in the PATCH method
- Bump dependencies and fix tests for 1.6.0 compatibility
** 0.9.1
- automatically coerce header values to strings
- fix issue where :ignore-unknown-host wasn't using the =opt= function correctly
** 0.9.0
- Bumped httpcore to 4.3.2
- Merged https://github.com/dakrone/clj-http/pull/190 to support file multiparts
  with content, mime-type and name
- Unify all boolean operators so {:debug true} and {:debug? true} are treated
  the same
- Fix :trace-redirects being [nil] when :uri is used
- Merged https://github.com/dakrone/clj-http/pull/184 containing a bevy of
  changes:
  - initial header-map implementation, allowing headers to be used case
    insensitively
  - drop support for clojure 1.2 and 1.3
  - add support for clojure 1.6
  - change all :use statements to :require statements
  - use better docstring support for defs
  - remove sleep calls in tests
  - make Jetty quieter while running tests
  - newer type hinting syntax
** 0.7.9
- Make :decode-body-headers more reliable by using a byte array instead of
  slurp.
- Merged https://github.com/dakrone/clj-http/pull/181 to fix some tests
- Merged https://github.com/dakrone/clj-http/pull/178 to eliminate test
  reflection
- Merged https://github.com/dakrone/clj-http/pull/177 to update apache HTTP deps
- Merged https://github.com/dakrone/clj-http/pull/175 to add {:as :json-strict}
  for output coercion
- Added {:as :json-strict-string-keys} output coercion
- bump dependencies to their latest
- Merged https://github.com/dakrone/clj-http/pull/172 to update .gitignore file
  and clean up whitespace for new clojure-mode
- Merged https://github.com/dakrone/clj-http/pull/171 to support SOCKS proxies
* Work log
** 2015-07-24
- branched master to create 2.x
- start major rewrite on master branch for non-deprecated Apache usage
** Released 2.0.0
** 2015-07-18
- merged https://github.com/dakrone/clj-http/pull/274 to update Potemkin so it
  supports Clojure 1.7.0 correctly
** 2015-05-23
- merged https://github.com/dakrone/clj-http/pull/264 to add support for
  coercion of urlencoded data
- make ALL optional dependencies opt-in, rather than opt-out
** Released 1.1.2
** 2015-05-06
- bumped dependencies for transit-clj and tools.reader
** 2015-04-24
- merge https://github.com/dakrone/clj-http/pull/263 to only decode body headers
  when the content-type is either missing or starts with "text"
** Released 1.1.1
** 2015-04-22
- merge https://github.com/dakrone/clj-http/pull/262 to prevent
  NullPointerException when decoding body headers with HEAD requests
** 2015-04-20
- merge https://github.com/dakrone/clj-http/pull/261 to decode user info from
  URL if provided
** 2015-04-14
- merge https://github.com/dakrone/clj-http/pull/260 to upgrade tools.reader
  for better cljs compatibility
** 2015-04-05
- add =304= (not modified) to the list of unexceptional responses, see #259
** Released 1.1.0 
** 2015-03-03
- merged https://github.com/dakrone/clj-http/pull/255 to add support for Windows
  NTLM authentication
** 2015-02-08
- Add the `with-additional-middleware` macro
- Add the ability to specify form-param-encoding for encoding form parameters
** 2015-01-19
- merged https://github.com/dakrone/clj-http/pull/248 to removed deprecated
  cookie APIs from cookie.clj
- merged https://github.com/dakrone/clj-http/pull/245 to do some cleanups and
  small import fixes
** 2015-01-15
- merged https://github.com/dakrone/clj-http/pull/240 to implement
  meta/with-meta for the header map
- merged https://github.com/dakrone/clj-http/pull/242 fixing a connection leak
  when http-entity is null
- bumped all dependencies to latest versions
** 2014-12-13
- merged https://github.com/dakrone/clj-http/pull/235 to fix wrap-nested-params
** 2014-12-12
- merged https://github.com/dakrone/clj-http/pull/236 to clean up multipart
  constructors and reflection
** 2014-12-02
- merged https://github.com/dakrone/clj-http/pull/234 to allow scheme
  customization in default connection
** Released 1.0.1
** 2014-10-28
- merged https://github.com/dakrone/clj-http/pull/232 to fix =empty= on
  header-map
** 2014-10-17
- fix :json-strict-string-keys
** 2014-09-08
- exclude clojure.core/update from client ns
** 2014-08-15
- added =:decode-cookies= option to allow skipping cookie header decode (if the
  server sends incorrectly formatted cookies for some reason)
** Released 1.0.0
** 2014-08-11
- merged https://github.com/dakrone/clj-http/pull/215 to add transit support
- drop support for clojure 1.4.0, start testing 1.7.0
** 2014-08-07
- merged https://github.com/dakrone/clj-http/pull/213 to allow passing in an
  already existing keystore, not just a path
** 2014-07-27
- merged https://github.com/dakrone/clj-http/pull/211 to detect charset encoding
  for url-encode
** Released 0.9.2
** 2014-05-27
- merged https://github.com/dakrone/clj-http/pull/206 to handle null passwords
  for keystores
** 2014-05-14
- merged https://github.com/dakrone/clj-http/pull/201 to make :auto content type
  parsing dispatch pluggable
** 2014-04-21
- Bump crouton and tools.reader dependencies
** 2014-04-09
- Merged https://github.com/dakrone/clj-http/pull/199 to add support for form
  parameters in the PATCH method
** 2014-03-26
- Bump dependencies and fix tests for 1.6.0 compatibility
** Released 0.9.1
** 2014-03-15
- automatically coerce header values to strings
** 2014-03-05
- fix issue where :ignore-unknown-host wasn't using the =opt= function correctly
** Released 0.9.0
** 2014-02-25
- Bumped httpcore to 4.3.2
** 2014-02-19
- Merged https://github.com/dakrone/clj-http/pull/190 to support file multiparts
  with content, mime-type and name
** 2014-02-16
- Unify all boolean operators so {:debug true} and {:debug? true} are treated
  the same
** 2014-02-09
- Fix :trace-redirects being [nil] when :uri is used
** 2014-02-06
- Merged https://github.com/dakrone/clj-http/pull/184 containing a bevy of
  changes:
  - initial header-map implementation, allowing headers to be used case
    insensitively
  - drop support for clojure 1.2 and 1.3
  - add support for clojure 1.6
  - change all :use statements to :require statements
  - use better docstring support for defs
  - remove sleep calls in tests
  - make Jetty quieter while running tests
  - newer type hinting syntax
** Released 0.7.9
** 2014-02-01
- Make :decode-body-headers more reliable by using a byte array instead of
  slurp.<|MERGE_RESOLUTION|>--- conflicted
+++ resolved
@@ -13,17 +13,14 @@
 ** 4.0.0 (Unreleased)
 - Removed slingshot dependency. clj-http exceptions are now regular exceptions
 - Removed deprecated :follow-redirects & :force-redirects options
-<<<<<<< HEAD
 - Wrap nested querystring params before form params, fixing
   https://github.com/dakrone/clj-http/issues/427
 - Merged https://github.com/dakrone/clj-http/pull/426 to allow an empty SSLGenericSocketFactory
   context
 - Merged https://github.com/dakrone/clj-http/pull/424 to add :mime-subtype request parameter to
   override mime subtype
-=======
-- create-multipart-entity with two arguments arity lets the selection of HttpMultipartMode
+- create-multipart-entity with three arguments arity lets the selection of =HttpMultipartMode=
 - new request key :http-multipart-mode which is HttpMultipartMode/STRICT by default
->>>>>>> e7d19357
 
 ** 3.8.0
 - Reintroduce the =:save-request= and =:debug-body= options
