(ns clj-http.conn-mgr
  "Utility methods for Scheme registries and HTTP connection managers"
  (:require [clj-http.util :refer [opt]]
            [clojure.java.io :as io])
  (:import (java.io ByteArrayInputStream ByteArrayOutputStream)
           (java.net Socket Proxy Proxy$Type InetSocketAddress)
           (java.security KeyStore)
<<<<<<< HEAD
           (javax.net.ssl KeyManager
                          TrustManager)
           (org.apache.http.config RegistryBuilder Registry SocketConfig)
           (org.apache.http.conn HttpClientConnectionManager)
           (org.apache.http.conn.ssl DefaultHostnameVerifier
                                     NoopHostnameVerifier
                                     SSLConnectionSocketFactory
                                     SSLContexts
                                     TrustStrategy)
           (org.apache.http.conn.socket PlainConnectionSocketFactory)
           (org.apache.http.impl.conn BasicHttpClientConnectionManager
                                      PoolingHttpClientConnectionManager)
           (org.apache.http.impl.nio.conn PoolingNHttpClientConnectionManager)
=======
           (org.apache.hc.core5.http.config RegistryBuilder Registry)
           (org.apache.hc.client5.http.io HttpClientConnectionManager)
           (org.apache.hc.client5.http.ssl DefaultHostnameVerifier
                                           NoopHostnameVerifier
                                           SSLConnectionSocketFactory)
           (org.apache.hc.core5.ssl SSLContexts
                                    TrustStrategy)
           (org.apache.hc.client5.http.socket PlainConnectionSocketFactory)
           (org.apache.hc.client5.http.impl.io BasicHttpClientConnectionManager
                                               PoolingHttpClientConnectionManager
                                               PoolingHttpClientConnectionManagerBuilder)
           (org.apache.hc.client5.http.impl.nio PoolingAsyncClientConnectionManager
                                                PoolingAsyncClientConnectionManagerBuilder)
           ;; (org.apache.http.impl.nio.conn PoolingNHttpClientConnectionManager)
>>>>>>> a7e86256
           (javax.net.ssl SSLContext HostnameVerifier)
           ;; (org.apache.http.nio.conn NHttpClientConnectionManager)
           ;; (org.apache.http.nio.conn.ssl SSLIOSessionStrategy)
           #_(org.apache.http.impl.nio.reactor
            IOReactorConfig
            AbstractMultiworkerIOReactor$DefaultThreadFactory
            DefaultConnectingIOReactor)
           #_(org.apache.http.nio.conn NoopIOSessionStrategy)
           #_(org.apache.http.nio.protocol HttpAsyncRequestExecutor)
           #_(org.apache.http.impl.nio DefaultHttpClientIODispatch)
           #_(org.apache.http.config ConnectionConfig)))

(def ^:private insecure-context-verifier
  (delay {
          :context (-> (SSLContexts/custom)
                       (.loadTrustMaterial nil (reify TrustStrategy
                                                 (isTrusted [_ _ _] true)))
                       (.build))
          :verifier NoopHostnameVerifier/INSTANCE}))

(def ^:private insecure-socket-factory
  (delay
   (let [{:keys [context  verifier]} @insecure-context-verifier]
     (SSLConnectionSocketFactory. ^SSLContext context
                                  ^HostnameVerifier verifier))))

#_(def ^:private insecure-strategy
  (delay
   (let [{:keys [context  verifier]} @insecure-context-verifier]
     (SSLIOSessionStrategy. ^SSLContext context ^HostnameVerifier verifier))))

(def ^:private ^SSLConnectionSocketFactory secure-ssl-socket-factory
  (delay (SSLConnectionSocketFactory/getSocketFactory)))

<<<<<<< HEAD
(def ^:private ^SSLIOSessionStrategy secure-strategy
  (delay (SSLIOSessionStrategy/getDefaultStrategy)))
=======
#_(def ^:private ^SSLIOSessionStrategy secure-strategy
  (SSLIOSessionStrategy/getDefaultStrategy))
>>>>>>> a7e86256

(defn ^SSLConnectionSocketFactory SSLGenericSocketFactory
  "Given a function that returns a new socket, create an
  SSLConnectionSocketFactory that will use that socket."
  ([socket-factory]
   (SSLGenericSocketFactory socket-factory nil))
  ([socket-factory ^SSLContext ssl-context]
   (let [^SSLContext ssl-context' (or ssl-context (SSLContexts/createDefault))]
     (proxy [SSLConnectionSocketFactory] [ssl-context']
       (connectSocket [timeout socket host remoteAddress localAddress context]
         (let [^SSLConnectionSocketFactory this this] ;; avoid reflection
           (proxy-super connectSocket timeout (socket-factory) host remoteAddress
                        localAddress context)))))))

(defn ^PlainConnectionSocketFactory PlainGenericSocketFactory
  "Given a Function that returns a new socket, create a
  PlainConnectionSocketFactory that will use that socket."
  [socket-factory]
  (proxy [PlainConnectionSocketFactory] []
    (createSocket [context]
      (socket-factory))))

(defn socks-proxied-socket
  "Create a Socket proxied through socks, using the given hostname and port"
  [^String hostname ^Integer port]
  (Socket. (Proxy. Proxy$Type/SOCKS (InetSocketAddress. hostname port))))

(defn capturing-socket
  "Create a java.net.Socket that will capture data sent in and out of it."
  [output-stream]
  (proxy [java.net.Socket] []
    ;; TODO: implement capturing the read data, currently I don't know of a good
    ;; way to proxy reading input into an arbitrary place
    (getInputStream []
      (proxy-super getInputStream))
    (getOutputStream []
      (let [stream (proxy-super getOutputStream)]
        (proxy [java.io.FilterOutputStream] [stream]
          (write
            ([b]
             (.write output-stream b)
             (proxy-super write b))
            ([b off len]
             (.write output-stream b off len)
             (proxy-super write b off len))))))))

(defn ^KeyStore get-keystore*
  [keystore-file keystore-type ^String keystore-pass]
  (when keystore-file
    (let [keystore (KeyStore/getInstance (or keystore-type
                                             (KeyStore/getDefaultType)))]
      (with-open [is (io/input-stream keystore-file)]
        (.load keystore is (when keystore-pass (.toCharArray keystore-pass)))
        keystore))))

(defn ^KeyStore get-keystore [keystore & args]
  (if (instance? KeyStore keystore)
    keystore
    (apply get-keystore* keystore args)))

(defn get-keystore-context-verifier
  ;; TODO: use something else for passwords
  ;; Note: JVM strings aren't ideal for passwords - see
  ;; https://tinyurl.com/azm3ab9
  [{:keys [keystore keystore-type ^String keystore-pass keystore-instance
           trust-store trust-store-type trust-store-pass]
    :as req}]
  (let [ks (get-keystore keystore keystore-type keystore-pass)
        ts (get-keystore trust-store trust-store-type trust-store-pass)]
    {:context (-> (SSLContexts/custom)
                  (.loadKeyMaterial
                   ks (when keystore-pass
                        (.toCharArray keystore-pass)))
                  (.loadTrustMaterial
                   ts nil)
                  (.build))
     :verifier (if (opt req :insecure)
                 NoopHostnameVerifier/INSTANCE
                 (DefaultHostnameVerifier.))}))

(defn get-managers-context-verifier
  "Given an instance or seqable data structure of TrustManager or KeyManager
  will create and return an SSLContexts object including the resulting managers"
  [{:keys [trust-managers key-managers]
    :as req}]
  (let [x-or-xs->x-array (fn [type x-or-xs]
                           (cond
                             (or (-> x-or-xs class .isArray)
                                 (sequential? x-or-xs))
                             (into-array type (seq x-or-xs))

                             :else
                             (into-array type [x-or-xs])))
        trust-managers (when trust-managers
                         (x-or-xs->x-array TrustManager trust-managers))
        key-managers (when key-managers
                       (x-or-xs->x-array KeyManager key-managers))]
    {:context (doto (.build (SSLContexts/custom))
                (.init key-managers trust-managers nil))
     :verifier (if (opt req :insecure)
                 NoopHostnameVerifier/INSTANCE
                 (DefaultHostnameVerifier.))}))

(defn make-socks-proxied-conn-manager
  "Given an optional hostname and a port, create a connection manager that's
  proxied using a SOCKS proxy."
  ([^String hostname ^Integer port]
   (make-socks-proxied-conn-manager hostname port {}))
  ([^String hostname ^Integer port
    {:keys [keystore keystore-type keystore-pass
            trust-store trust-store-type trust-store-pass
            trust-managers key-managers] :as opts}]
   (let [socket-factory #(socks-proxied-socket hostname port)
         ssl-context (cond
                       (or trust-managers key-managers)
                       (-> opts get-managers-context-verifier :context)

                       (some (complement nil?)
                             [keystore keystore-type keystore-pass trust-store
                              trust-store-type trust-store-pass])
                       (-> opts get-keystore-context-verifier :context))
         reg (-> (RegistryBuilder/create)
                 (.register "http" (PlainGenericSocketFactory socket-factory))
                 (.register "https"
                            (SSLGenericSocketFactory
                             socket-factory ssl-context))
                 (.build))]
     (PoolingHttpClientConnectionManager. reg))))

(defn make-capturing-socket-conn-manager
  "Given an optional hostname and a port, create a connection manager captures
  Socket data. `output` should be an `OutputStream` where all output from this
  factory will be sent."
  [output]
  (let [socket-factory #(capturing-socket output)
        reg (-> (RegistryBuilder/create)
                (.register "http" (PlainGenericSocketFactory socket-factory))
                (.register "https" (SSLGenericSocketFactory socket-factory nil))
                (.build))]
    (BasicHttpClientConnectionManager. reg)))

(def ^:private insecure-scheme-registry
  (delay
   (-> (RegistryBuilder/create)
       (.register "http" PlainConnectionSocketFactory/INSTANCE)
       (.register "https" ^SSLConnectionSocketFactory @insecure-socket-factory)
       (.build))))

#_(def ^:private insecure-strategy-registry
  (delay
   (-> (RegistryBuilder/create)
       (.register "http" NoopIOSessionStrategy/INSTANCE)

       (.build))))

(def ^:private regular-scheme-registry
  (delay (-> (RegistryBuilder/create)
             (.register "http" (PlainConnectionSocketFactory/getSocketFactory))
             (.register "https" @secure-ssl-socket-factory)
             (.build))))

<<<<<<< HEAD
(def ^:private regular-strategy-registry
  (delay (-> (RegistryBuilder/create)
             (.register "http" NoopIOSessionStrategy/INSTANCE)
             (.register "https" @secure-strategy)
             (.build))))

(defn ^Registry get-custom-scheme-registry
  [{:keys [context verifier]}]
  (let [factory (SSLConnectionSocketFactory. ^SSLContext context
=======
#_(def ^:private regular-strategy-registry
  (-> (RegistryBuilder/create)
      (.register "http" NoopIOSessionStrategy/INSTANCE)
      (.register "https" secure-strategy)
      (.build)))

(defn ^Registry get-keystore-scheme-registry
  [req]
  (let [{:keys [context verifier]} (get-keystore-context-verifier req)
        factory (SSLConnectionSocketFactory. ^SSLContext context
>>>>>>> a7e86256
                                             ^HostnameVerifier verifier)]
    (-> (RegistryBuilder/create)
        (.register "http" (PlainConnectionSocketFactory/getSocketFactory))
        (.register "https" factory)
        (.build))))

<<<<<<< HEAD
(defn ^Registry get-custom-strategy-registry
  [{:keys [context verifier]}]
  (let [strategy (SSLIOSessionStrategy. ^SSLContext context
=======
#_(defn ^Registry get-keystore-strategy-registry
  [req]
  (let [{:keys [context verifier]} (get-keystore-context-verifier req)
        strategy (SSLIOSessionStrategy. ^SSLContext context
>>>>>>> a7e86256
                                        ^HostnameVerifier verifier)]
    (-> (RegistryBuilder/create)
        (.register "http" NoopIOSessionStrategy/INSTANCE)
        (.register "https" strategy)
        (.build))))

(defn ^Registry get-keystore-scheme-registry
  [req]
  (-> req
      get-keystore-context-verifier
      get-custom-scheme-registry))

(defn ^Registry get-keystore-strategy-registry
  [req]
  (-> req
      get-keystore-context-verifier
      get-custom-strategy-registry))

(defn ^Registry get-managers-scheme-registry
  [req]
  (-> req
      get-managers-context-verifier
      get-custom-scheme-registry))

(defn ^Registry get-managers-strategy-registry
  [req]
  (-> req
      get-managers-context-verifier
      get-custom-strategy-registry))

(defn ^BasicHttpClientConnectionManager make-regular-conn-manager
  [{:keys [dns-resolver
           keystore trust-store
           key-managers trust-managers
           socket-timeout] :as req}]

  (let [conn-manager (cond
                       (or key-managers trust-managers)
                       (BasicHttpClientConnectionManager. (get-managers-scheme-registry req)
                                                          nil nil
                                                          dns-resolver)

                       (or keystore trust-store)
                       (BasicHttpClientConnectionManager. (get-keystore-scheme-registry req)
                                                          nil nil
                                                          dns-resolver)

                       (opt req :insecure) (BasicHttpClientConnectionManager.
                                            @insecure-scheme-registry nil nil
                                            dns-resolver)

                       :else (BasicHttpClientConnectionManager. @regular-scheme-registry nil nil
                                                                dns-resolver))]
    (when socket-timeout
      (.setSocketConfig conn-manager
                        (-> (.getSocketConfig conn-manager)
                            (SocketConfig/copy)
                            (.setSoTimeout socket-timeout) ;modify only the socket-timeout
                            (.build))))
    conn-manager))

#_(defn- ^DefaultConnectingIOReactor make-ioreactor
  [{:keys [connect-timeout interest-op-queued io-thread-count rcv-buf-size
           select-interval shutdown-grace-period snd-buf-size
           so-keep-alive so-linger so-timeout tcp-no-delay]}]
  (as-> (IOReactorConfig/custom) c
    (if-some [v connect-timeout] (.setConnectTimeout c v) c)
    (if-some [v interest-op-queued] (.setInterestOpQueued c v) c)
    (if-some [v io-thread-count] (.setIoThreadCount c v) c)
    (if-some [v rcv-buf-size] (.setRcvBufSize c v) c)
    (if-some [v select-interval] (.setSelectInterval c v) c)
    (if-some [v shutdown-grace-period] (.setShutdownGracePeriod c v) c)
    (if-some [v snd-buf-size] (.setSndBufSize c v) c)
    (if-some [v so-keep-alive] (.setSoKeepAlive c v) c)
    (if-some [v so-linger] (.setSoLinger c v) c)
    (if-some [v so-timeout] (.setSoTimeout c v) c)
    (if-some [v tcp-no-delay] (.setTcpNoDelay c v) c)
    (DefaultConnectingIOReactor. (.build c))))

(defn ^PoolingAsyncClientConnectionManager
  make-regular-async-conn-manager
<<<<<<< HEAD
  [{:keys [keystore trust-store
           key-managers trust-managers] :as req}]
  (let [^Registry registry (cond
                             (or key-managers trust-managers)
                             (get-managers-strategy-registry req)

=======
  [{:keys [keystore trust-store] :as req}]
  ;; TODO: there are no longer un-reusable async connection managers, so this can go away
  (.build (PoolingAsyncClientConnectionManagerBuilder/create))
  #_(let [^Registry registry (cond
>>>>>>> a7e86256
                             (or keystore trust-store)
                             (get-keystore-strategy-registry req)

                             (opt req :insecure)
                             @insecure-strategy-registry

                             :else @regular-strategy-registry)
        io-reactor (make-ioreactor {:shutdown-grace-period 1})]
    (doto (PoolingNHttpClientConnectionManager. io-reactor registry)
      (.setMaxTotal 1))))

(definterface ReuseableAsyncConnectionManager)

;; need the fully qualified class name because this fn is later used in a
;; macro from a different ns
(defn ^PoolingHttpClientConnectionManager
  make-reusable-conn-manager*
  "Given an timeout and optional insecure? flag, create a
  PoolingHttpClientConnectionManager with <timeout> seconds set as the
  timeout value."
<<<<<<< HEAD
  [{:keys [dns-resolver
           timeout
           keystore trust-store
           key-managers trust-managers] :as config}]
  (let [registry (cond
=======
  [{:keys [timeout keystore trust-store] :as config}]
  (.build (PoolingHttpClientConnectionManagerBuilder/create))
  #_(let [registry (cond
>>>>>>> a7e86256
                   (opt config :insecure) @insecure-scheme-registry

                   (or key-managers trust-managers)
                   (get-managers-scheme-registry config)

                   (or keystore trust-store)
                   (get-keystore-scheme-registry config)

                   :else @regular-scheme-registry)]
    (PoolingHttpClientConnectionManager.
     registry nil nil dns-resolver timeout java.util.concurrent.TimeUnit/SECONDS)))

(defn reusable? [conn-mgr]
  (or (instance? PoolingHttpClientConnectionManager conn-mgr)
      (instance? PoolingAsyncClientConnectionManager conn-mgr)
      (instance? ReuseableAsyncConnectionManager conn-mgr)))

(defn ^PoolingHttpClientConnectionManager make-reusable-conn-manager
  "Creates a default pooling connection manager with the specified options.

  The following options are supported:

  :timeout - Time that connections are left open before automatically closing
    default: 5
  :threads - Maximum number of threads that will be used for connecting
    default: 4
  :default-per-route - Maximum number of simultaneous connections per host
    default: 2
  :insecure? - Boolean flag to specify allowing insecure HTTPS connections
    default: false

  :keystore - keystore file to be used for connection manager
  :keystore-pass - keystore password
  :trust-store - trust store file to be used for connection manager
  :trust-store-pass - trust store password

  :key-managers - KeyManager objects to be used for connection manager
  :trust-managers - TrustManager objects to be used for connection manager

  :dns-resolver - Use a custom DNS resolver instead of the default DNS resolver.

  Note that :insecure? and :keystore/:trust-store/:key-managers/:trust-managers options are mutually exclusive

  Note that :key-managers/:trust-managers have precedence over :keystore/:trust-store options


  If the value 'nil' is specified or the value is not set, the default value
  will be used."
  [opts]
  (let [timeout (or (:timeout opts) 5)
        threads (or (:threads opts) 4)
        default-per-route (:default-per-route opts)
        insecure? (opt opts :insecure)
        leftovers (dissoc opts :timeout :threads :insecure? :insecure)
        conn-man (make-reusable-conn-manager* (merge {:timeout timeout
                                                      :insecure? insecure?}
                                                     leftovers))]
    (.setMaxTotal conn-man threads)
    (when default-per-route
      (.setDefaultMaxPerRoute conn-man default-per-route))
    conn-man))

<<<<<<< HEAD
(defn- ^PoolingNHttpClientConnectionManager make-reusable-async-conn-manager*
  [{:keys [dns-resolver
           timeout keystore trust-store io-config
           key-managers trust-managers] :as config}]
  (let [registry (cond
=======
(defn- ^PoolingAsyncClientConnectionManager make-reusable-async-conn-manager*
  [{:keys [timeout keystore trust-store io-config] :as config}]
  (.build (PoolingAsyncClientConnectionManagerBuilder/create))
  #_(let [registry (cond
>>>>>>> a7e86256
                   (opt config :insecure) @insecure-strategy-registry

                   (or key-managers trust-managers)
                   (get-managers-scheme-registry config)

                   (or keystore trust-store)
                   (get-keystore-scheme-registry config)

                   :else @regular-strategy-registry)
        io-reactor (make-ioreactor io-config)
        protocol-handler (HttpAsyncRequestExecutor.)
        io-event-dispatch (DefaultHttpClientIODispatch. protocol-handler
                                                        ConnectionConfig/DEFAULT)]
    (future (.execute io-reactor io-event-dispatch))
    (proxy [PoolingNHttpClientConnectionManager ReuseableAsyncConnectionManager]
        [io-reactor nil registry nil dns-resolver timeout
         java.util.concurrent.TimeUnit/SECONDS])))

<<<<<<< HEAD
(defn ^PoolingNHttpClientConnectionManager make-reusable-async-conn-manager
=======
(defn ^PoolingAsyncClientConnectionManager make-reuseable-async-conn-manager
>>>>>>> a7e86256
  "Creates a default pooling async connection manager with the specified
  options. Handles the same options as make-reusable-conn-manager plus
  :io-config which should be a map containing some of the following keys:

  :connect-timeout - int the default connect timeout value for connection
    requests (default 0, meaning no timeout)
  :interest-op-queued - boolean, whether or not I/O interest operations are to
    be queued and executed asynchronously or to be applied to the underlying
    SelectionKey immediately (default false)
  :io-thread-count - int, the number of I/O dispatch threads to be used
    (default is the number of available processors)
  :rcv-buf-size - int the default value of the SO_RCVBUF parameter for
    newly created sockets (default is 0, meaning the system default)
  :select-interval - long, time interval in milliseconds at which to check for
    timed out sessions and session requests (default 1000)
  :shutdown-grace-period - long, grace period in milliseconds to wait for
    individual worker threads to terminate cleanly (default 500)
  :snd-buf-size - int, the default value of the SO_SNDBUF parameter for
    newly created sockets (default is 0, meaning the system default)
  :so-keep-alive - boolean, the default value of the SO_KEEPALIVE parameter for
    newly created sockets (default false)
  :so-linger - int, the default value of the SO_LINGER parameter for
    newly created sockets (default -1)
  :so-timeout - int, the default socket timeout value for I/O operations
    (default 0, meaning no timeout)
  :tcp-no-delay - boolean, the default value of the TCP_NODELAY parameter for
    newly created sockets (default true)

  If the value 'nil' is specified or the value is not set, the default value
  will be used."
  [opts]
  (let [timeout (or (:timeout opts) 5)
        threads (or (:threads opts) 4)
        default-per-route (:default-per-route opts)
        insecure? (opt opts :insecure)
        leftovers (dissoc opts :timeout :threads :insecure? :insecure)
        conn-man (make-reusable-async-conn-manager*
                  (merge {:timeout timeout :insecure? insecure?} leftovers))]
    (.setMaxTotal conn-man threads)
    (when default-per-route
      (.setDefaultMaxPerRoute conn-man default-per-route))
    conn-man))

(defn ^PoolingNHttpClientConnectionManager make-reuseable-async-conn-manager
  "Wraps correctly-spelled version - keeping for backwards compatibility."
  [opts]
  (make-reusable-async-conn-manager opts))

(defmulti shutdown-manager
  "Shut down the given connection manager, if it is not nil"
  class)

(defmethod shutdown-manager nil [conn-mgr] nil)

(defmethod shutdown-manager PoolingHttpClientConnectionManager
  [^PoolingHttpClientConnectionManager  conn-mgr] (.close conn-mgr))

(defmethod shutdown-manager
  PoolingAsyncClientConnectionManager
  [^PoolingAsyncClientConnectionManager conn-mgr] (.close conn-mgr))

(defmethod shutdown-manager
  BasicHttpClientConnectionManager
  [^BasicHttpClientConnectionManager conn-mgr] (.close conn-mgr))

(def ^:dynamic *connection-manager*
  "connection manager to be rebound during request execution"
  nil)

(def ^:dynamic *async-connection-manager*
  "connection manager to be rebound during async request execution"
  nil)<|MERGE_RESOLUTION|>--- conflicted
+++ resolved
@@ -5,21 +5,8 @@
   (:import (java.io ByteArrayInputStream ByteArrayOutputStream)
            (java.net Socket Proxy Proxy$Type InetSocketAddress)
            (java.security KeyStore)
-<<<<<<< HEAD
            (javax.net.ssl KeyManager
                           TrustManager)
-           (org.apache.http.config RegistryBuilder Registry SocketConfig)
-           (org.apache.http.conn HttpClientConnectionManager)
-           (org.apache.http.conn.ssl DefaultHostnameVerifier
-                                     NoopHostnameVerifier
-                                     SSLConnectionSocketFactory
-                                     SSLContexts
-                                     TrustStrategy)
-           (org.apache.http.conn.socket PlainConnectionSocketFactory)
-           (org.apache.http.impl.conn BasicHttpClientConnectionManager
-                                      PoolingHttpClientConnectionManager)
-           (org.apache.http.impl.nio.conn PoolingNHttpClientConnectionManager)
-=======
            (org.apache.hc.core5.http.config RegistryBuilder Registry)
            (org.apache.hc.client5.http.io HttpClientConnectionManager)
            (org.apache.hc.client5.http.ssl DefaultHostnameVerifier
@@ -34,7 +21,6 @@
            (org.apache.hc.client5.http.impl.nio PoolingAsyncClientConnectionManager
                                                 PoolingAsyncClientConnectionManagerBuilder)
            ;; (org.apache.http.impl.nio.conn PoolingNHttpClientConnectionManager)
->>>>>>> a7e86256
            (javax.net.ssl SSLContext HostnameVerifier)
            ;; (org.apache.http.nio.conn NHttpClientConnectionManager)
            ;; (org.apache.http.nio.conn.ssl SSLIOSessionStrategy)
@@ -69,13 +55,9 @@
 (def ^:private ^SSLConnectionSocketFactory secure-ssl-socket-factory
   (delay (SSLConnectionSocketFactory/getSocketFactory)))
 
-<<<<<<< HEAD
-(def ^:private ^SSLIOSessionStrategy secure-strategy
+
+#_(def ^:private ^SSLIOSessionStrategy secure-strategy
   (delay (SSLIOSessionStrategy/getDefaultStrategy)))
-=======
-#_(def ^:private ^SSLIOSessionStrategy secure-strategy
-  (SSLIOSessionStrategy/getDefaultStrategy))
->>>>>>> a7e86256
 
 (defn ^SSLConnectionSocketFactory SSLGenericSocketFactory
   "Given a function that returns a new socket, create an
@@ -237,8 +219,7 @@
              (.register "https" @secure-ssl-socket-factory)
              (.build))))
 
-<<<<<<< HEAD
-(def ^:private regular-strategy-registry
+#_(def ^:private regular-strategy-registry
   (delay (-> (RegistryBuilder/create)
              (.register "http" NoopIOSessionStrategy/INSTANCE)
              (.register "https" @secure-strategy)
@@ -247,34 +228,15 @@
 (defn ^Registry get-custom-scheme-registry
   [{:keys [context verifier]}]
   (let [factory (SSLConnectionSocketFactory. ^SSLContext context
-=======
-#_(def ^:private regular-strategy-registry
-  (-> (RegistryBuilder/create)
-      (.register "http" NoopIOSessionStrategy/INSTANCE)
-      (.register "https" secure-strategy)
-      (.build)))
-
-(defn ^Registry get-keystore-scheme-registry
-  [req]
-  (let [{:keys [context verifier]} (get-keystore-context-verifier req)
-        factory (SSLConnectionSocketFactory. ^SSLContext context
->>>>>>> a7e86256
                                              ^HostnameVerifier verifier)]
     (-> (RegistryBuilder/create)
         (.register "http" (PlainConnectionSocketFactory/getSocketFactory))
         (.register "https" factory)
         (.build))))
 
-<<<<<<< HEAD
 (defn ^Registry get-custom-strategy-registry
   [{:keys [context verifier]}]
   (let [strategy (SSLIOSessionStrategy. ^SSLContext context
-=======
-#_(defn ^Registry get-keystore-strategy-registry
-  [req]
-  (let [{:keys [context verifier]} (get-keystore-context-verifier req)
-        strategy (SSLIOSessionStrategy. ^SSLContext context
->>>>>>> a7e86256
                                         ^HostnameVerifier verifier)]
     (-> (RegistryBuilder/create)
         (.register "http" NoopIOSessionStrategy/INSTANCE)
@@ -356,19 +318,13 @@
 
 (defn ^PoolingAsyncClientConnectionManager
   make-regular-async-conn-manager
-<<<<<<< HEAD
   [{:keys [keystore trust-store
            key-managers trust-managers] :as req}]
-  (let [^Registry registry (cond
-                             (or key-managers trust-managers)
-                             (get-managers-strategy-registry req)
-
-=======
-  [{:keys [keystore trust-store] :as req}]
   ;; TODO: there are no longer un-reusable async connection managers, so this can go away
   (.build (PoolingAsyncClientConnectionManagerBuilder/create))
   #_(let [^Registry registry (cond
->>>>>>> a7e86256
+                             (or key-managers trust-managers)
+                             (get-managers-strategy-registry req)
                              (or keystore trust-store)
                              (get-keystore-strategy-registry req)
 
@@ -389,17 +345,12 @@
   "Given an timeout and optional insecure? flag, create a
   PoolingHttpClientConnectionManager with <timeout> seconds set as the
   timeout value."
-<<<<<<< HEAD
   [{:keys [dns-resolver
            timeout
            keystore trust-store
            key-managers trust-managers] :as config}]
-  (let [registry (cond
-=======
-  [{:keys [timeout keystore trust-store] :as config}]
   (.build (PoolingHttpClientConnectionManagerBuilder/create))
   #_(let [registry (cond
->>>>>>> a7e86256
                    (opt config :insecure) @insecure-scheme-registry
 
                    (or key-managers trust-managers)
@@ -462,18 +413,11 @@
       (.setDefaultMaxPerRoute conn-man default-per-route))
     conn-man))
 
-<<<<<<< HEAD
 (defn- ^PoolingNHttpClientConnectionManager make-reusable-async-conn-manager*
   [{:keys [dns-resolver
            timeout keystore trust-store io-config
            key-managers trust-managers] :as config}]
-  (let [registry (cond
-=======
-(defn- ^PoolingAsyncClientConnectionManager make-reusable-async-conn-manager*
-  [{:keys [timeout keystore trust-store io-config] :as config}]
-  (.build (PoolingAsyncClientConnectionManagerBuilder/create))
   #_(let [registry (cond
->>>>>>> a7e86256
                    (opt config :insecure) @insecure-strategy-registry
 
                    (or key-managers trust-managers)
@@ -492,11 +436,7 @@
         [io-reactor nil registry nil dns-resolver timeout
          java.util.concurrent.TimeUnit/SECONDS])))
 
-<<<<<<< HEAD
 (defn ^PoolingNHttpClientConnectionManager make-reusable-async-conn-manager
-=======
-(defn ^PoolingAsyncClientConnectionManager make-reuseable-async-conn-manager
->>>>>>> a7e86256
   "Creates a default pooling async connection manager with the specified
   options. Handles the same options as make-reusable-conn-manager plus
   :io-config which should be a map containing some of the following keys:
