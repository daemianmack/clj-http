--- conflicted
+++ resolved
@@ -8,7 +8,6 @@
   (:import (java.io ByteArrayOutputStream FilterInputStream InputStream)
            (java.net URI URL ProxySelector InetAddress)
            (java.util Locale)
-<<<<<<< HEAD
            (java.util.concurrent TimeUnit)
            (org.apache.hc.core5.http HttpEntity HttpHost HttpRequest
                                      HttpResponse HttpRequestInterceptor
@@ -19,12 +18,15 @@
                                             NTCredentials)
            (org.apache.hc.client5.http HttpRequestRetryHandler HttpRoute)
            (org.apache.hc.client5.http.protocol RedirectStrategy)
+           (org.apache.hc.client5.http.cache HttpCacheContext)
            (org.apache.hc.client5.http.config RequestConfig CookieSpecs)
            (org.apache.hc.client5.http.cookie CookieSpecProvider)
            (org.apache.hc.client5.http.impl.classic CloseableHttpResponse
                                                     CloseableHttpClient
                                                     HttpClients
                                                     HttpClientBuilder)
+           (org.apache.hc.client5.http.impl.cache CacheConfig
+                                                  CachingHttpClientBuilder)
            (org.apache.hc.client5.http.classic.methods HttpDelete HttpGet HttpPost HttpPut
                                                        HttpOptions HttpPatch
                                                        HttpHead
@@ -45,47 +47,6 @@
                                                   HttpAsyncClients
                                                   CloseableHttpAsyncClient)
            (org.apache.hc.core5.http.message BasicHttpResponse)
-=======
-           (org.apache.http HttpEntity HeaderIterator HttpHost HttpRequest
-                            HttpEntityEnclosingRequest HttpResponse
-                            HttpRequestInterceptor HttpResponseInterceptor
-                            ProtocolException)
-           (org.apache.http.auth UsernamePasswordCredentials AuthScope
-                                 NTCredentials)
-           (org.apache.http.client HttpRequestRetryHandler RedirectStrategy
-                                   CredentialsProvider)
-           (org.apache.http.client.config RequestConfig CookieSpecs)
-           (org.apache.http.client.methods HttpDelete HttpGet HttpPost HttpPut
-                                           HttpOptions HttpPatch
-                                           HttpHead
-                                           HttpEntityEnclosingRequestBase
-                                           CloseableHttpResponse
-                                           HttpUriRequest HttpRequestBase)
-           (org.apache.http.client.protocol HttpClientContext)
-           (org.apache.http.client.utils URIUtils)
-           (org.apache.http.config RegistryBuilder)
-           (org.apache.http.conn.routing HttpRoute HttpRoutePlanner)
-           (org.apache.http.conn.ssl BrowserCompatHostnameVerifier
-                                     SSLConnectionSocketFactory SSLContexts)
-           (org.apache.http.conn.socket PlainConnectionSocketFactory)
-           (org.apache.http.conn.util PublicSuffixMatcherLoader)
-           (org.apache.http.cookie CookieSpecProvider)
-           (org.apache.http.entity ByteArrayEntity StringEntity)
-           (org.apache.http.impl.client BasicCredentialsProvider
-                                        CloseableHttpClient HttpClients
-                                        DefaultRedirectStrategy
-                                        LaxRedirectStrategy HttpClientBuilder)
-           (org.apache.http.client.cache HttpCacheContext)
-           (org.apache.http.impl.client.cache CacheConfig
-                                              CachingHttpClientBuilder)
-           (org.apache.http.impl.cookie DefaultCookieSpecProvider)
-           (org.apache.http.impl.conn SystemDefaultRoutePlanner
-                                      DefaultProxyRoutePlanner)
-           (org.apache.http.impl.nio.client HttpAsyncClientBuilder
-                                            HttpAsyncClients
-                                            CloseableHttpAsyncClient)
-           (org.apache.http.message BasicHttpResponse)
->>>>>>> be8a83c5
            (java.util.concurrent ExecutionException)
            (org.apache.http.entity.mime HttpMultipartMode)))
 
@@ -140,11 +101,7 @@
             (.isRedirected DefaultRedirectStrategy/INSTANCE
                            request response typed-context)))))))
 
-<<<<<<< HEAD
-#_(defn default-redirect-strategy [^RedirectStrategy original req]
-=======
-(defn default-redirect-strategy
->>>>>>> be8a83c5
+#_(defn default-redirect-strategy
   "Proxies calls to whatever original redirect strategy is passed in, however,
   if :validate-redirects is set in the request, checks that the redirected host
   is not empty."
@@ -283,9 +240,7 @@
   CacheConfig object, or nil if no cache config is found. If :cache-config is a
   map, it checks for the following options:
   - :allow-303-caching
-  - :asynchronous-worker-idle-lifetime-secs
-  - :asynchronous-workers-core
-  - :asynchronous-workers-max
+  - :asynchronous-workers
   - :heuristic-caching-enabled
   - :heuristic-coefficient
   - :heuristic-default-lifetime
@@ -302,9 +257,7 @@
       cc
       (let [config (CacheConfig/custom)
             {:keys [allow-303-caching
-                    asynchronous-worker-idle-lifetime-secs
-                    asynchronous-workers-core
-                    asynchronous-workers-max
+                    asynchronous-workers
                     heuristic-caching-enabled
                     heuristic-coefficient
                     heuristic-default-lifetime
@@ -312,18 +265,12 @@
                     max-object-size
                     max-update-retries
                     never-cache-http10-responses-with-query-string
-                    revalidation-queue-size
                     shared-cache
                     weak-etag-on-put-delete-allowed]} cc]
         (when (instance? Boolean allow-303-caching)
           (.setAllow303Caching config allow-303-caching))
-        (when asynchronous-worker-idle-lifetime-secs
-          (.setAsynchronousWorkerIdleLifetimeSecs
-           config asynchronous-worker-idle-lifetime-secs))
-        (when asynchronous-workers-core
-          (.setAsynchronousWorkersCore config asynchronous-workers-core))
-        (when asynchronous-workers-max
-          (.setAsynchronousWorkersMax config asynchronous-workers-max))
+        (when asynchronous-workers
+          (.setAsynchronousWorkers config asynchronous-workers))
         (when (instance? Boolean heuristic-caching-enabled)
           (.setHeuristicCachingEnabled config heuristic-caching-enabled))
         (when heuristic-coefficient
@@ -339,11 +286,9 @@
         ;; I would add this option, but there is a bug in 4.x CacheConfig that
         ;; it does not actually correctly use the object from the builder.
         ;; It's fixed in 5.0 however
-        ;; (when (boolean? never-cache-http10-responses-with-query-string)
-        ;;   (.setNeverCacheHTTP10ResponsesWithQueryString
-        ;;    config never-cache-http10-responses-with-query-string))
-        (when revalidation-queue-size
-          (.setRevalidationQueueSize config revalidation-queue-size))
+        (when (boolean? never-cache-http10-responses-with-query-string)
+          (.setNeverCacheHTTP10ResponsesWithQueryString
+           config never-cache-http10-responses-with-query-string))
         (when (instance? Boolean shared-cache)
           (.setSharedCache config shared-cache))
         (when (instance? Boolean weak-etag-on-put-delete-allowed)
@@ -382,7 +327,7 @@
       (.setDefaultCredentialsProvider
        builder
        (doto (BasicCredentialsProvider.)
-         (.setCredentials AuthScope/ANY
+         (.setCredentials (AuthScope. nil -1 nil)
                           (NTCredentials. user password host domain)))))
     (when cache?
       (.setCacheConfig builder (build-cache-config req)))
@@ -570,24 +515,15 @@
          :chunked? (if (nil? entity) false (.isChunked entity))
          :repeatable? (if (nil? entity) false (.isRepeatable entity))
          :streaming? (if (nil? entity) false (.isStreaming entity))
-<<<<<<< HEAD
          :status status
          :protocol-version {:name (.getProtocol protocol-version)
                             :major (.getMajor protocol-version)
                             :minor (.getMinor protocol-version)}
          :reason-phrase (.getReasonPhrase response)
-         #_:trace-redirects #_(mapv str (.getRedirectLocations context))}]
-=======
-         :status (.getStatusCode status)
-         :protocol-version  {:name (.getProtocol protocol-version)
-                             :major (.getMajor protocol-version)
-                             :minor (.getMinor protocol-version)}
-         :reason-phrase (.getReasonPhrase status)
-         :trace-redirects (mapv str (.getRedirectLocations context))
          :cached (when (instance? HttpCacheContext context)
                    (when-let [cache-resp (.getCacheResponseStatus context)]
-                     (-> cache-resp str keyword)))}]
->>>>>>> be8a83c5
+                     (-> cache-resp str keyword)))
+         #_:trace-redirects #_(mapv str (.getRedirectLocations context))}]
     (if (opt req :save-request)
       (-> response
           (assoc :request req)
