(ns clj-http.test.conn-mgr-test
  (:require [clj-http.conn-mgr :as conn-mgr]
            [clj-http.core :as core]
            [clj-http.test.core-test :refer [run-server]]
            [clojure.test :refer :all]
            [ring.adapter.jetty :as ring])
  (:import (java.security KeyStore)
<<<<<<< HEAD
           (javax.net.ssl KeyManager
                          KeyManagerFactory
                          TrustManager
                          TrustManagerFactory)
           (org.apache.http.impl.conn BasicHttpClientConnectionManager)
           (org.apache.http.conn.ssl SSLConnectionSocketFactory
                                     DefaultHostnameVerifier
                                     NoopHostnameVerifier
                                     TrustStrategy)
           (org.apache.http.conn.socket PlainConnectionSocketFactory)
           (org.apache.http.nio.conn NoopIOSessionStrategy)
           (org.apache.http.nio.conn.ssl SSLIOSessionStrategy)))
=======
           (org.apache.hc.client5.http.impl.io BasicHttpClientConnectionManager)
           (org.apache.hc.client5.http.ssl DefaultHostnameVerifier
                                           NoopHostnameVerifier
                                           SSLConnectionSocketFactory)
           (org.apache.hc.client5.http.socket PlainConnectionSocketFactory)
           #_(org.apache.http.nio.conn NoopIOSessionStrategy)
           #_(org.apache.http.nio.conn.ssl SSLIOSessionStrategy)))
>>>>>>> a7e86256

(def client-ks "test-resources/client-keystore")
(def client-ks-pass "keykey")
(def secure-request {:request-method :get :uri "/"
                     :server-port 18084 :scheme :https
                     :keystore client-ks :keystore-pass client-ks-pass
                     :trust-store client-ks :trust-store-pass client-ks-pass
                     :server-name "localhost" :insecure? true})

(defn secure-handler [req]
  (if (nil? (:ssl-client-cert req))
    {:status 403}
    {:status 200}))

(deftest load-keystore
  (let [ks (conn-mgr/get-keystore "test-resources/keystore" nil "keykey")]
    (is (instance? KeyStore ks))
    (is (> (.size ks) 0))))

(deftest use-existing-keystore
  (let [ks (conn-mgr/get-keystore "test-resources/keystore" nil "keykey")
        ks (conn-mgr/get-keystore ks)]
    (is (instance? KeyStore ks))
    (is (> (.size ks) 0))))

(deftest load-keystore-with-nil-pass
  (let [ks (conn-mgr/get-keystore "test-resources/keystore" nil nil)]
    (is (instance? KeyStore ks))))

(deftest keystore-scheme-factory
  (let [sr (conn-mgr/get-keystore-scheme-registry
            {:keystore client-ks :keystore-pass client-ks-pass
             :trust-store client-ks :trust-store-pass client-ks-pass})
        plain-socket-factory (.lookup sr "http")
        ssl-socket-factory (.lookup sr "https")]
    (is (instance? PlainConnectionSocketFactory plain-socket-factory))
    (is (instance? SSLConnectionSocketFactory ssl-socket-factory))))

#_
(deftest keystore-session-strategy
  (let [strategy-registry (conn-mgr/get-keystore-strategy-registry
                           {:keystore client-ks
                            :keystore-pass client-ks-pass
                            :trust-store client-ks
                            :trust-store-pass client-ks-pass})
        noop-session-strategy (.lookup strategy-registry "http")
        ssl-session-strategy (.lookup strategy-registry "https")]
    (is (instance? NoopIOSessionStrategy noop-session-strategy))
    (is (instance? SSLIOSessionStrategy ssl-session-strategy))))

(def array-of-trust-manager
  (let [ks (conn-mgr/get-keystore "test-resources/keystore" nil "keykey")
        tmf (doto (TrustManagerFactory/getInstance (TrustManagerFactory/getDefaultAlgorithm))
              (.init ks))]
    (.getTrustManagers tmf)))

(def array-of-key-manager
  (let [ks (conn-mgr/get-keystore "test-resources/keystore" nil "keykey")
        tmf (doto (KeyManagerFactory/getInstance (KeyManagerFactory/getDefaultAlgorithm))
              (.init ks (.toCharArray "keykey")))]
    (.getKeyManagers tmf)))

(deftest managers-scheme-factory
  (doseq [[trust-managers key-managers] [[array-of-trust-manager array-of-key-manager]
                                         [(seq array-of-trust-manager) (seq array-of-key-manager)]
                                         [(first (seq array-of-trust-manager)) (first (seq array-of-key-manager))]]]
    (let [scheme-registry (conn-mgr/get-managers-scheme-registry
                           {:trust-managers trust-managers
                            :key-managers key-managers})
          plain-socket-factory (.lookup scheme-registry "http")
          ssl-socket-factory (.lookup scheme-registry "https")]
      (is (instance? PlainConnectionSocketFactory plain-socket-factory))
      (is (instance? SSLConnectionSocketFactory ssl-socket-factory)))))

(deftest managers-session-strategy
  (doseq [[trust-managers key-managers] [[array-of-trust-manager array-of-key-manager]
                                         [(seq array-of-trust-manager) (seq array-of-key-manager)]
                                         [(first (seq array-of-trust-manager)) (first (seq array-of-key-manager))]]]
    (let [strategy-registry (conn-mgr/get-managers-strategy-registry
                             {:trust-managers trust-managers
                              :key-managers key-managers})
          noop-session-strategy (.lookup strategy-registry "http")
          ssl-session-strategy (.lookup strategy-registry "https")]
      (is (instance? NoopIOSessionStrategy noop-session-strategy))
      (is (instance? SSLIOSessionStrategy ssl-session-strategy)))))


(deftest ^:integration ssl-client-cert-get
  (let [server (ring/run-jetty secure-handler
                               {:port 18083 :ssl-port 18084
                                :ssl? true
                                :join? false
                                :keystore "test-resources/keystore"
                                :key-password "keykey"
                                :client-auth :want})]
    (try
      (let [resp (core/request {:request-method :get :uri "/get"
                                :server-port 18084 :scheme :https
                                :insecure? true :server-name "localhost"})]
        (is (= 403 (:status resp))))
      (let [resp (core/request secure-request)]
        (is (= 200 (:status resp))))
      (finally
        (.stop server)))))

(deftest ^:integration ssl-client-cert-get-async
  (let [server (ring/run-jetty secure-handler
                               {:port 18083 :ssl-port 18084
                                :ssl? true
                                :join? false
                                :keystore "test-resources/keystore"
                                :key-password "keykey"
                                :client-auth :want})]
    (try
      (let [resp (promise)
            exception (promise)
            _ (core/request {:request-method :get :uri "/get"
                             :server-port 18084 :scheme :https
                             :insecure? true :server-name "localhost"
                             :async? true} resp exception)]
        (is (= 403 (:status (deref resp 1000 {:status :timeout})))))
      (let [resp (promise)
            exception (promise)
            _ (core/request (assoc secure-request :async? true) resp exception)]
        (is (= 200 (:status (deref resp 1000 {:status :timeout})))))
      (finally
        (.stop server)))))

(deftest ^:integration t-closed-conn-mgr-for-as-stream
  (run-server)
  (let [shutdown? (atom false)
        cm (proxy [BasicHttpClientConnectionManager] []
             (shutdown []
               (reset! shutdown? true)))]
    (try
      (core/request {:request-method :get :uri "/timeout"
                     :server-port 18080 :scheme :http
                     :server-name "localhost"
                     ;; timeouts forces an exception being thrown
                     :socket-timeout 1
                     :connection-timeout 1
                     :connection-manager cm
                     :as :stream})
      (is false "request should have thrown an exception")
      (catch Exception e))
    (is @shutdown? "Connection manager has been shutdown")))

(deftest ^:integration t-closed-conn-mgr-for-empty-body
  (run-server)
  (let [shutdown? (atom false)
        cm (proxy [BasicHttpClientConnectionManager] []
             (shutdown []
               (reset! shutdown? true)))
        response (core/request {:request-method :get :uri "/unmodified-resource"
                                :server-port 18080 :scheme :http
                                :server-name "localhost"
                                :connection-manager cm})]
    (is (nil? (:body response)) "response shouldn't have body")
    (is (= 304 (:status response)))
    (is @shutdown? "connection manager should be shutdown")))

(deftest t-reusable-conn-mgrs
  (let [regular (conn-mgr/make-regular-conn-manager {})
        regular-reusable (conn-mgr/make-reusable-conn-manager {})
        async (conn-mgr/make-regular-async-conn-manager {})
        async-reusable (conn-mgr/make-reusable-async-conn-manager {})
        async-reuseable (conn-mgr/make-reuseable-async-conn-manager {})]
    (is (false? (conn-mgr/reusable? regular)))
    (is (true? (conn-mgr/reusable? regular-reusable)))
<<<<<<< HEAD
    (is (false? (conn-mgr/reusable? async)))
    (is (true? (conn-mgr/reusable? async-reusable)))
    (is (true? (conn-mgr/reusable? async-reuseable)))))
=======
    (is (true? (conn-mgr/reusable? async)))
    (is (true? (conn-mgr/reusable? async-reusable)))))
>>>>>>> a7e86256
<|MERGE_RESOLUTION|>--- conflicted
+++ resolved
@@ -5,28 +5,15 @@
             [clojure.test :refer :all]
             [ring.adapter.jetty :as ring])
   (:import (java.security KeyStore)
-<<<<<<< HEAD
            (javax.net.ssl KeyManager
                           KeyManagerFactory
                           TrustManager
                           TrustManagerFactory)
-           (org.apache.http.impl.conn BasicHttpClientConnectionManager)
-           (org.apache.http.conn.ssl SSLConnectionSocketFactory
-                                     DefaultHostnameVerifier
-                                     NoopHostnameVerifier
-                                     TrustStrategy)
-           (org.apache.http.conn.socket PlainConnectionSocketFactory)
-           (org.apache.http.nio.conn NoopIOSessionStrategy)
-           (org.apache.http.nio.conn.ssl SSLIOSessionStrategy)))
-=======
            (org.apache.hc.client5.http.impl.io BasicHttpClientConnectionManager)
            (org.apache.hc.client5.http.ssl DefaultHostnameVerifier
                                            NoopHostnameVerifier
                                            SSLConnectionSocketFactory)
-           (org.apache.hc.client5.http.socket PlainConnectionSocketFactory)
-           #_(org.apache.http.nio.conn NoopIOSessionStrategy)
-           #_(org.apache.http.nio.conn.ssl SSLIOSessionStrategy)))
->>>>>>> a7e86256
+           (org.apache.hc.client5.http.socket PlainConnectionSocketFactory)))
 
 (def client-ks "test-resources/client-keystore")
 (def client-ks-pass "keykey")
@@ -196,11 +183,6 @@
         async-reuseable (conn-mgr/make-reuseable-async-conn-manager {})]
     (is (false? (conn-mgr/reusable? regular)))
     (is (true? (conn-mgr/reusable? regular-reusable)))
-<<<<<<< HEAD
-    (is (false? (conn-mgr/reusable? async)))
+    (is (true? (conn-mgr/reusable? async)))
     (is (true? (conn-mgr/reusable? async-reusable)))
-    (is (true? (conn-mgr/reusable? async-reuseable)))))
-=======
-    (is (true? (conn-mgr/reusable? async)))
-    (is (true? (conn-mgr/reusable? async-reusable)))))
->>>>>>> a7e86256
+    (is (true? (conn-mgr/reusable? async-reuseable)))))